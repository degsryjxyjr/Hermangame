%YAML 1.1
%TAG !u! tag:unity3d.com,2011:
--- !u!29 &1
OcclusionCullingSettings:
  m_ObjectHideFlags: 0
  serializedVersion: 2
  m_OcclusionBakeSettings:
    smallestOccluder: 5
    smallestHole: 0.25
    backfaceThreshold: 100
  m_SceneGUID: 00000000000000000000000000000000
  m_OcclusionCullingData: {fileID: 0}
--- !u!104 &2
RenderSettings:
  m_ObjectHideFlags: 0
  serializedVersion: 10
  m_Fog: 0
  m_FogColor: {r: 0.5, g: 0.5, b: 0.5, a: 1}
  m_FogMode: 3
  m_FogDensity: 0.01
  m_LinearFogStart: 0
  m_LinearFogEnd: 300
  m_AmbientSkyColor: {r: 0.212, g: 0.227, b: 0.259, a: 1}
  m_AmbientEquatorColor: {r: 0.114, g: 0.125, b: 0.133, a: 1}
  m_AmbientGroundColor: {r: 0.047, g: 0.043, b: 0.035, a: 1}
  m_AmbientIntensity: 1
  m_AmbientMode: 0
  m_SubtractiveShadowColor: {r: 0.42, g: 0.478, b: 0.627, a: 1}
  m_SkyboxMaterial: {fileID: 10304, guid: 0000000000000000f000000000000000, type: 0}
  m_HaloStrength: 0.5
  m_FlareStrength: 1
  m_FlareFadeSpeed: 3
  m_HaloTexture: {fileID: 0}
  m_SpotCookie: {fileID: 10001, guid: 0000000000000000e000000000000000, type: 0}
  m_DefaultReflectionMode: 0
  m_DefaultReflectionResolution: 128
  m_ReflectionBounces: 1
  m_ReflectionIntensity: 1
  m_CustomReflection: {fileID: 0}
  m_Sun: {fileID: 0}
  m_UseRadianceAmbientProbe: 0
--- !u!157 &3
LightmapSettings:
  m_ObjectHideFlags: 0
  serializedVersion: 13
  m_BakeOnSceneLoad: 0
  m_GISettings:
    serializedVersion: 2
    m_BounceScale: 1
    m_IndirectOutputScale: 1
    m_AlbedoBoost: 1
    m_EnvironmentLightingMode: 0
    m_EnableBakedLightmaps: 1
    m_EnableRealtimeLightmaps: 0
  m_LightmapEditorSettings:
    serializedVersion: 12
    m_Resolution: 2
    m_BakeResolution: 40
    m_AtlasSize: 1024
    m_AO: 0
    m_AOMaxDistance: 1
    m_CompAOExponent: 1
    m_CompAOExponentDirect: 0
    m_ExtractAmbientOcclusion: 0
    m_Padding: 2
    m_LightmapParameters: {fileID: 0}
    m_LightmapsBakeMode: 1
    m_TextureCompression: 1
    m_ReflectionCompression: 2
    m_MixedBakeMode: 2
    m_BakeBackend: 1
    m_PVRSampling: 1
    m_PVRDirectSampleCount: 32
    m_PVRSampleCount: 512
    m_PVRBounces: 2
    m_PVREnvironmentSampleCount: 256
    m_PVREnvironmentReferencePointCount: 2048
    m_PVRFilteringMode: 1
    m_PVRDenoiserTypeDirect: 1
    m_PVRDenoiserTypeIndirect: 1
    m_PVRDenoiserTypeAO: 1
    m_PVRFilterTypeDirect: 0
    m_PVRFilterTypeIndirect: 0
    m_PVRFilterTypeAO: 0
    m_PVREnvironmentMIS: 1
    m_PVRCulling: 1
    m_PVRFilteringGaussRadiusDirect: 1
    m_PVRFilteringGaussRadiusIndirect: 1
    m_PVRFilteringGaussRadiusAO: 1
    m_PVRFilteringAtrousPositionSigmaDirect: 0.5
    m_PVRFilteringAtrousPositionSigmaIndirect: 2
    m_PVRFilteringAtrousPositionSigmaAO: 1
    m_ExportTrainingData: 0
    m_TrainingDataDestination: TrainingData
    m_LightProbeSampleCountMultiplier: 4
  m_LightingDataAsset: {fileID: 20201, guid: 0000000000000000f000000000000000, type: 0}
  m_LightingSettings: {fileID: 0}
--- !u!196 &4
NavMeshSettings:
  serializedVersion: 2
  m_ObjectHideFlags: 0
  m_BuildSettings:
    serializedVersion: 3
    agentTypeID: 0
    agentRadius: 0.5
    agentHeight: 2
    agentSlope: 45
    agentClimb: 0.4
    ledgeDropHeight: 0
    maxJumpAcrossDistance: 0
    minRegionArea: 2
    manualCellSize: 0
    cellSize: 0.16666667
    manualTileSize: 0
    tileSize: 256
    buildHeightMesh: 0
    maxJobWorkers: 0
    preserveTilesOutsideBounds: 0
    debug:
      m_Flags: 0
  m_NavMeshData: {fileID: 0}
--- !u!1 &361872734
GameObject:
  m_ObjectHideFlags: 0
  m_CorrespondingSourceObject: {fileID: 0}
  m_PrefabInstance: {fileID: 0}
  m_PrefabAsset: {fileID: 0}
  serializedVersion: 6
  m_Component:
  - component: {fileID: 361872738}
  - component: {fileID: 361872737}
  - component: {fileID: 361872736}
  - component: {fileID: 361872735}
  m_Layer: 5
  m_Name: Canvas
  m_TagString: Untagged
  m_Icon: {fileID: 0}
  m_NavMeshLayer: 0
  m_StaticEditorFlags: 0
  m_IsActive: 1
--- !u!114 &361872735
MonoBehaviour:
  m_ObjectHideFlags: 0
  m_CorrespondingSourceObject: {fileID: 0}
  m_PrefabInstance: {fileID: 0}
  m_PrefabAsset: {fileID: 0}
  m_GameObject: {fileID: 361872734}
  m_Enabled: 1
  m_EditorHideFlags: 0
  m_Script: {fileID: 11500000, guid: dc42784cf147c0c48a680349fa168899, type: 3}
  m_Name: 
  m_EditorClassIdentifier: 
  m_IgnoreReversedGraphics: 1
  m_BlockingObjects: 0
  m_BlockingMask:
    serializedVersion: 2
    m_Bits: 4294967295
--- !u!114 &361872736
MonoBehaviour:
  m_ObjectHideFlags: 0
  m_CorrespondingSourceObject: {fileID: 0}
  m_PrefabInstance: {fileID: 0}
  m_PrefabAsset: {fileID: 0}
  m_GameObject: {fileID: 361872734}
  m_Enabled: 1
  m_EditorHideFlags: 0
  m_Script: {fileID: 11500000, guid: 0cd44c1031e13a943bb63640046fad76, type: 3}
  m_Name: 
  m_EditorClassIdentifier: 
  m_UiScaleMode: 0
  m_ReferencePixelsPerUnit: 100
  m_ScaleFactor: 1
  m_ReferenceResolution: {x: 800, y: 600}
  m_ScreenMatchMode: 0
  m_MatchWidthOrHeight: 0
  m_PhysicalUnit: 3
  m_FallbackScreenDPI: 96
  m_DefaultSpriteDPI: 96
  m_DynamicPixelsPerUnit: 1
  m_PresetInfoIsWorld: 1
--- !u!223 &361872737
Canvas:
  m_ObjectHideFlags: 0
  m_CorrespondingSourceObject: {fileID: 0}
  m_PrefabInstance: {fileID: 0}
  m_PrefabAsset: {fileID: 0}
  m_GameObject: {fileID: 361872734}
  m_Enabled: 1
  serializedVersion: 3
  m_RenderMode: 2
  m_Camera: {fileID: 1081735428}
  m_PlaneDistance: 100
  m_PixelPerfect: 0
  m_ReceivesEvents: 1
  m_OverrideSorting: 0
  m_OverridePixelPerfect: 0
  m_SortingBucketNormalizedSize: 0
  m_VertexColorAlwaysGammaSpace: 0
  m_AdditionalShaderChannelsFlag: 25
  m_UpdateRectTransformForStandalone: 0
  m_SortingLayerID: 0
  m_SortingOrder: 0
  m_TargetDisplay: 0
--- !u!224 &361872738
RectTransform:
  m_ObjectHideFlags: 0
  m_CorrespondingSourceObject: {fileID: 0}
  m_PrefabInstance: {fileID: 0}
  m_PrefabAsset: {fileID: 0}
  m_GameObject: {fileID: 361872734}
  m_LocalRotation: {x: 0, y: 0, z: 0, w: 1}
  m_LocalPosition: {x: 0, y: 0, z: 0}
  m_LocalScale: {x: 1, y: 1, z: 1}
  m_ConstrainProportionsScale: 0
  m_Children:
  - {fileID: 966332328}
  - {fileID: 1927800061}
  - {fileID: 437493630}
  m_Father: {fileID: 0}
  m_LocalEulerAnglesHint: {x: 0, y: 0, z: 0}
  m_AnchorMin: {x: 0, y: 0}
  m_AnchorMax: {x: 0, y: 0}
  m_AnchoredPosition: {x: 35, y: 8}
  m_SizeDelta: {x: 987, y: 714}
  m_Pivot: {x: 0.5, y: 0.5}
--- !u!1 &437493629
GameObject:
  m_ObjectHideFlags: 0
  m_CorrespondingSourceObject: {fileID: 0}
  m_PrefabInstance: {fileID: 0}
  m_PrefabAsset: {fileID: 0}
  serializedVersion: 6
  m_Component:
  - component: {fileID: 437493630}
  - component: {fileID: 437493632}
  - component: {fileID: 437493631}
  m_Layer: 5
  m_Name: PlayerSpawnPoint
  m_TagString: Untagged
  m_Icon: {fileID: 0}
  m_NavMeshLayer: 0
  m_StaticEditorFlags: 0
  m_IsActive: 1
--- !u!224 &437493630
RectTransform:
  m_ObjectHideFlags: 0
  m_CorrespondingSourceObject: {fileID: 0}
  m_PrefabInstance: {fileID: 0}
  m_PrefabAsset: {fileID: 0}
  m_GameObject: {fileID: 437493629}
  m_LocalRotation: {x: 0, y: 0, z: 0, w: 1}
  m_LocalPosition: {x: 0, y: 0, z: 0}
  m_LocalScale: {x: 1, y: 1, z: 1}
  m_ConstrainProportionsScale: 0
  m_Children: []
  m_Father: {fileID: 361872738}
  m_LocalEulerAnglesHint: {x: 0, y: 0, z: 0}
  m_AnchorMin: {x: 0.5, y: 0}
  m_AnchorMax: {x: 0.5, y: 1}
  m_AnchoredPosition: {x: -280, y: 0}
  m_SizeDelta: {x: 400, y: 0}
  m_Pivot: {x: 0.5, y: 0.5}
--- !u!114 &437493631
MonoBehaviour:
  m_ObjectHideFlags: 0
  m_CorrespondingSourceObject: {fileID: 0}
  m_PrefabInstance: {fileID: 0}
  m_PrefabAsset: {fileID: 0}
  m_GameObject: {fileID: 437493629}
  m_Enabled: 1
  m_EditorHideFlags: 0
  m_Script: {fileID: 11500000, guid: 3245ec927659c4140ac4f8d17403cc18, type: 3}
  m_Name: 
  m_EditorClassIdentifier: 
  m_HorizontalFit: 0
  m_VerticalFit: 2
--- !u!114 &437493632
MonoBehaviour:
  m_ObjectHideFlags: 0
  m_CorrespondingSourceObject: {fileID: 0}
  m_PrefabInstance: {fileID: 0}
  m_PrefabAsset: {fileID: 0}
  m_GameObject: {fileID: 437493629}
  m_Enabled: 1
  m_EditorHideFlags: 0
  m_Script: {fileID: 11500000, guid: 8a8695521f0d02e499659fee002a26c2, type: 3}
  m_Name: 
  m_EditorClassIdentifier: 
  m_Padding:
    m_Left: 0
    m_Right: 0
    m_Top: 0
    m_Bottom: 0
  m_ChildAlignment: 1
  m_StartCorner: 0
  m_StartAxis: 1
  m_CellSize: {x: 200, y: 200}
  m_Spacing: {x: 15, y: 15}
  m_Constraint: 2
  m_ConstraintCount: 3
--- !u!1 &966332327
GameObject:
  m_ObjectHideFlags: 0
  m_CorrespondingSourceObject: {fileID: 0}
  m_PrefabInstance: {fileID: 0}
  m_PrefabAsset: {fileID: 0}
  serializedVersion: 6
  m_Component:
  - component: {fileID: 966332328}
  - component: {fileID: 966332330}
  - component: {fileID: 966332329}
  m_Layer: 5
  m_Name: bg
  m_TagString: Untagged
  m_Icon: {fileID: 0}
  m_NavMeshLayer: 0
  m_StaticEditorFlags: 0
  m_IsActive: 1
--- !u!224 &966332328
RectTransform:
  m_ObjectHideFlags: 0
  m_CorrespondingSourceObject: {fileID: 0}
  m_PrefabInstance: {fileID: 0}
  m_PrefabAsset: {fileID: 0}
  m_GameObject: {fileID: 966332327}
  m_LocalRotation: {x: 0, y: 0, z: 0, w: 1}
  m_LocalPosition: {x: 0, y: 0, z: 0}
  m_LocalScale: {x: 1, y: 1, z: 1}
  m_ConstrainProportionsScale: 0
  m_Children: []
  m_Father: {fileID: 361872738}
  m_LocalEulerAnglesHint: {x: 0, y: 0, z: 0}
  m_AnchorMin: {x: 0.5, y: 0.5}
  m_AnchorMax: {x: 0.5, y: 0.5}
  m_AnchoredPosition: {x: 0, y: 0}
  m_SizeDelta: {x: 987, y: 714}
  m_Pivot: {x: 0.5, y: 0.5}
--- !u!114 &966332329
MonoBehaviour:
  m_ObjectHideFlags: 0
  m_CorrespondingSourceObject: {fileID: 0}
  m_PrefabInstance: {fileID: 0}
  m_PrefabAsset: {fileID: 0}
  m_GameObject: {fileID: 966332327}
  m_Enabled: 1
  m_EditorHideFlags: 0
  m_Script: {fileID: 11500000, guid: fe87c0e1cc204ed48ad3b37840f39efc, type: 3}
  m_Name: 
  m_EditorClassIdentifier: 
  m_Material: {fileID: 0}
  m_Color: {r: 1, g: 1, b: 1, a: 1}
  m_RaycastTarget: 1
  m_RaycastPadding: {x: 0, y: 0, z: 0, w: 0}
  m_Maskable: 1
  m_OnCullStateChanged:
    m_PersistentCalls:
      m_Calls: []
  m_Sprite: {fileID: 21300000, guid: 847757a7819183b4080cd0bcc4440daa, type: 3}
  m_Type: 0
  m_PreserveAspect: 0
  m_FillCenter: 1
  m_FillMethod: 4
  m_FillAmount: 1
  m_FillClockwise: 1
  m_FillOrigin: 0
  m_UseSpriteMesh: 0
  m_PixelsPerUnitMultiplier: 1
--- !u!222 &966332330
CanvasRenderer:
  m_ObjectHideFlags: 0
  m_CorrespondingSourceObject: {fileID: 0}
  m_PrefabInstance: {fileID: 0}
  m_PrefabAsset: {fileID: 0}
  m_GameObject: {fileID: 966332327}
  m_CullTransparentMesh: 1
--- !u!1 &1081735426
GameObject:
  m_ObjectHideFlags: 0
  m_CorrespondingSourceObject: {fileID: 0}
  m_PrefabInstance: {fileID: 0}
  m_PrefabAsset: {fileID: 0}
  serializedVersion: 6
  m_Component:
  - component: {fileID: 1081735429}
  - component: {fileID: 1081735428}
  - component: {fileID: 1081735427}
  - component: {fileID: 1081735430}
  m_Layer: 0
  m_Name: Main Camera
  m_TagString: MainCamera
  m_Icon: {fileID: 0}
  m_NavMeshLayer: 0
  m_StaticEditorFlags: 0
  m_IsActive: 1
--- !u!81 &1081735427
AudioListener:
  m_ObjectHideFlags: 0
  m_CorrespondingSourceObject: {fileID: 0}
  m_PrefabInstance: {fileID: 0}
  m_PrefabAsset: {fileID: 0}
  m_GameObject: {fileID: 1081735426}
  m_Enabled: 1
--- !u!20 &1081735428
Camera:
  m_ObjectHideFlags: 0
  m_CorrespondingSourceObject: {fileID: 0}
  m_PrefabInstance: {fileID: 0}
  m_PrefabAsset: {fileID: 0}
  m_GameObject: {fileID: 1081735426}
  m_Enabled: 1
  serializedVersion: 2
  m_ClearFlags: 4
  m_BackGroundColor: {r: 0.19215687, g: 0.3019608, b: 0.4745098, a: 0}
  m_projectionMatrixMode: 1
  m_GateFitMode: 2
  m_FOVAxisMode: 0
  m_Iso: 200
  m_ShutterSpeed: 0.005
  m_Aperture: 16
  m_FocusDistance: 10
  m_FocalLength: 50
  m_BladeCount: 5
  m_Curvature: {x: 2, y: 11}
  m_BarrelClipping: 0.25
  m_Anamorphism: 0
  m_SensorSize: {x: 36, y: 24}
  m_LensShift: {x: 0, y: 0}
  m_NormalizedViewPortRect:
    serializedVersion: 2
    x: 0
    y: 0
    width: 1
    height: 1
  near clip plane: 0.3
  far clip plane: 1000
  field of view: 60
  orthographic: 0
  orthographic size: 5
  m_Depth: -1
  m_CullingMask:
    serializedVersion: 2
    m_Bits: 4294967295
  m_RenderingPath: -1
  m_TargetTexture: {fileID: 0}
  m_TargetDisplay: 0
  m_TargetEye: 3
  m_HDR: 1
  m_AllowMSAA: 1
  m_AllowDynamicResolution: 0
  m_ForceIntoRT: 0
  m_OcclusionCulling: 1
  m_StereoConvergence: 10
  m_StereoSeparation: 0.022
--- !u!4 &1081735429
Transform:
  m_ObjectHideFlags: 0
  m_CorrespondingSourceObject: {fileID: 0}
  m_PrefabInstance: {fileID: 0}
  m_PrefabAsset: {fileID: 0}
  m_GameObject: {fileID: 1081735426}
  serializedVersion: 2
  m_LocalRotation: {x: 0, y: 0, z: 0, w: 1}
  m_LocalPosition: {x: 34.9, y: 8.2, z: -618.71}
  m_LocalScale: {x: 1, y: 1, z: 1}
  m_ConstrainProportionsScale: 0
  m_Children: []
  m_Father: {fileID: 0}
  m_LocalEulerAnglesHint: {x: 0, y: 0, z: 0}
--- !u!114 &1081735430
MonoBehaviour:
  m_ObjectHideFlags: 0
  m_CorrespondingSourceObject: {fileID: 0}
  m_PrefabInstance: {fileID: 0}
  m_PrefabAsset: {fileID: 0}
  m_GameObject: {fileID: 1081735426}
  m_Enabled: 1
  m_EditorHideFlags: 0
  m_Script: {fileID: 11500000, guid: a79441f348de89743a2939f4d699eac1, type: 3}
  m_Name: 
  m_EditorClassIdentifier: 
  m_RenderShadows: 1
  m_RequiresDepthTextureOption: 2
  m_RequiresOpaqueTextureOption: 2
  m_CameraType: 0
  m_Cameras: []
  m_RendererIndex: -1
  m_VolumeLayerMask:
    serializedVersion: 2
    m_Bits: 1
  m_VolumeTrigger: {fileID: 0}
  m_VolumeFrameworkUpdateModeOption: 2
  m_RenderPostProcessing: 0
  m_Antialiasing: 0
  m_AntialiasingQuality: 2
  m_StopNaN: 0
  m_Dithering: 0
  m_ClearDepth: 1
  m_AllowXRRendering: 1
  m_AllowHDROutput: 1
  m_UseScreenCoordOverride: 0
  m_ScreenSizeOverride: {x: 0, y: 0, z: 0, w: 0}
  m_ScreenCoordScaleBias: {x: 0, y: 0, z: 0, w: 0}
  m_RequiresDepthTexture: 0
  m_RequiresColorTexture: 0
  m_Version: 2
  m_TaaSettings:
    m_Quality: 3
    m_FrameInfluence: 0.1
    m_JitterScale: 1
    m_MipBias: 0
    m_VarianceClampScale: 0.9
    m_ContrastAdaptiveSharpening: 0
--- !u!1 &1155483847
GameObject:
  m_ObjectHideFlags: 0
  m_CorrespondingSourceObject: {fileID: 0}
  m_PrefabInstance: {fileID: 0}
  m_PrefabAsset: {fileID: 0}
  serializedVersion: 6
  m_Component:
  - component: {fileID: 1155483849}
  - component: {fileID: 1155483848}
  m_Layer: 0
  m_Name: EncounterManager
  m_TagString: Untagged
  m_Icon: {fileID: 0}
  m_NavMeshLayer: 0
  m_StaticEditorFlags: 0
  m_IsActive: 1
--- !u!114 &1155483848
MonoBehaviour:
  m_ObjectHideFlags: 0
  m_CorrespondingSourceObject: {fileID: 0}
  m_PrefabInstance: {fileID: 0}
  m_PrefabAsset: {fileID: 0}
  m_GameObject: {fileID: 1155483847}
  m_Enabled: 1
  m_EditorHideFlags: 0
  m_Script: {fileID: 11500000, guid: 684aa6c303dca0743aa9c8beae26ff75, type: 3}
  m_Name: 
  m_EditorClassIdentifier: 
<<<<<<< HEAD
  testEnemyDefinition: {fileID: 0}
=======
>>>>>>> 708045c5
  enemyList: {fileID: 1927800061}
  playerList: {fileID: 437493630}
--- !u!4 &1155483849
Transform:
  m_ObjectHideFlags: 0
  m_CorrespondingSourceObject: {fileID: 0}
  m_PrefabInstance: {fileID: 0}
  m_PrefabAsset: {fileID: 0}
  m_GameObject: {fileID: 1155483847}
  serializedVersion: 2
  m_LocalRotation: {x: 0, y: 0, z: 0, w: 1}
  m_LocalPosition: {x: 2.78172, y: 3.41281, z: 0}
  m_LocalScale: {x: 1, y: 1, z: 1}
  m_ConstrainProportionsScale: 0
  m_Children: []
  m_Father: {fileID: 0}
  m_LocalEulerAnglesHint: {x: 0, y: 0, z: 0}
--- !u!1 &1557796573
GameObject:
  m_ObjectHideFlags: 0
  m_CorrespondingSourceObject: {fileID: 0}
  m_PrefabInstance: {fileID: 0}
  m_PrefabAsset: {fileID: 0}
  serializedVersion: 6
  m_Component:
  - component: {fileID: 1557796575}
  - component: {fileID: 1557796574}
  - component: {fileID: 1557796576}
  m_Layer: 0
  m_Name: Directional Light
  m_TagString: Untagged
  m_Icon: {fileID: 0}
  m_NavMeshLayer: 0
  m_StaticEditorFlags: 0
  m_IsActive: 1
--- !u!108 &1557796574
Light:
  m_ObjectHideFlags: 0
  m_CorrespondingSourceObject: {fileID: 0}
  m_PrefabInstance: {fileID: 0}
  m_PrefabAsset: {fileID: 0}
  m_GameObject: {fileID: 1557796573}
  m_Enabled: 1
  serializedVersion: 11
  m_Type: 1
  m_Color: {r: 1, g: 0.95686275, b: 0.8392157, a: 1}
  m_Intensity: 1
  m_Range: 10
  m_SpotAngle: 30
  m_InnerSpotAngle: 21.80208
  m_CookieSize: 10
  m_Shadows:
    m_Type: 2
    m_Resolution: -1
    m_CustomResolution: -1
    m_Strength: 1
    m_Bias: 0.05
    m_NormalBias: 0.4
    m_NearPlane: 0.2
    m_CullingMatrixOverride:
      e00: 1
      e01: 0
      e02: 0
      e03: 0
      e10: 0
      e11: 1
      e12: 0
      e13: 0
      e20: 0
      e21: 0
      e22: 1
      e23: 0
      e30: 0
      e31: 0
      e32: 0
      e33: 1
    m_UseCullingMatrixOverride: 0
  m_Cookie: {fileID: 0}
  m_DrawHalo: 0
  m_Flare: {fileID: 0}
  m_RenderMode: 0
  m_CullingMask:
    serializedVersion: 2
    m_Bits: 4294967295
  m_RenderingLayerMask: 1
  m_Lightmapping: 4
  m_LightShadowCasterMode: 0
  m_AreaSize: {x: 1, y: 1}
  m_BounceIntensity: 1
  m_ColorTemperature: 6570
  m_UseColorTemperature: 0
  m_BoundingSphereOverride: {x: 0, y: 0, z: 0, w: 0}
  m_UseBoundingSphereOverride: 0
  m_UseViewFrustumForShadowCasterCull: 1
  m_ForceVisible: 0
  m_ShadowRadius: 0
  m_ShadowAngle: 0
  m_LightUnit: 1
  m_LuxAtDistance: 1
  m_EnableSpotReflector: 1
--- !u!4 &1557796575
Transform:
  m_ObjectHideFlags: 0
  m_CorrespondingSourceObject: {fileID: 0}
  m_PrefabInstance: {fileID: 0}
  m_PrefabAsset: {fileID: 0}
  m_GameObject: {fileID: 1557796573}
  serializedVersion: 2
  m_LocalRotation: {x: 0.40821788, y: -0.23456968, z: 0.10938163, w: 0.8754261}
  m_LocalPosition: {x: 0, y: 3, z: 0}
  m_LocalScale: {x: 1, y: 1, z: 1}
  m_ConstrainProportionsScale: 0
  m_Children: []
  m_Father: {fileID: 0}
  m_LocalEulerAnglesHint: {x: 50, y: -30, z: 0}
--- !u!114 &1557796576
MonoBehaviour:
  m_ObjectHideFlags: 0
  m_CorrespondingSourceObject: {fileID: 0}
  m_PrefabInstance: {fileID: 0}
  m_PrefabAsset: {fileID: 0}
  m_GameObject: {fileID: 1557796573}
  m_Enabled: 1
  m_EditorHideFlags: 0
  m_Script: {fileID: 11500000, guid: 474bcb49853aa07438625e644c072ee6, type: 3}
  m_Name: 
  m_EditorClassIdentifier: 
  m_Version: 3
  m_UsePipelineSettings: 1
  m_AdditionalLightsShadowResolutionTier: 2
  m_LightLayerMask: 1
  m_RenderingLayers: 1
  m_CustomShadowLayers: 0
  m_ShadowLayerMask: 1
  m_ShadowRenderingLayers: 1
  m_LightCookieSize: {x: 1, y: 1}
  m_LightCookieOffset: {x: 0, y: 0}
  m_SoftShadowQuality: 0
--- !u!1 &1927800060
GameObject:
  m_ObjectHideFlags: 0
  m_CorrespondingSourceObject: {fileID: 0}
  m_PrefabInstance: {fileID: 0}
  m_PrefabAsset: {fileID: 0}
  serializedVersion: 6
  m_Component:
  - component: {fileID: 1927800061}
  - component: {fileID: 1927800063}
  - component: {fileID: 1927800062}
  m_Layer: 5
  m_Name: EnemySpawnPoint
  m_TagString: Untagged
  m_Icon: {fileID: 0}
  m_NavMeshLayer: 0
  m_StaticEditorFlags: 0
  m_IsActive: 1
--- !u!224 &1927800061
RectTransform:
  m_ObjectHideFlags: 0
  m_CorrespondingSourceObject: {fileID: 0}
  m_PrefabInstance: {fileID: 0}
  m_PrefabAsset: {fileID: 0}
  m_GameObject: {fileID: 1927800060}
  m_LocalRotation: {x: 0, y: 0, z: 0, w: 1}
  m_LocalPosition: {x: 0, y: 0, z: 0}
  m_LocalScale: {x: 1, y: 1, z: 1}
  m_ConstrainProportionsScale: 0
  m_Children: []
  m_Father: {fileID: 361872738}
  m_LocalEulerAnglesHint: {x: 0, y: 0, z: 0}
  m_AnchorMin: {x: 0.5, y: 0}
  m_AnchorMax: {x: 0.5, y: 1}
  m_AnchoredPosition: {x: 280, y: 0}
  m_SizeDelta: {x: 400, y: 0}
  m_Pivot: {x: 0.5, y: 0.5}
--- !u!114 &1927800062
MonoBehaviour:
  m_ObjectHideFlags: 0
  m_CorrespondingSourceObject: {fileID: 0}
  m_PrefabInstance: {fileID: 0}
  m_PrefabAsset: {fileID: 0}
  m_GameObject: {fileID: 1927800060}
  m_Enabled: 1
  m_EditorHideFlags: 0
  m_Script: {fileID: 11500000, guid: 3245ec927659c4140ac4f8d17403cc18, type: 3}
  m_Name: 
  m_EditorClassIdentifier: 
  m_HorizontalFit: 0
  m_VerticalFit: 2
--- !u!114 &1927800063
MonoBehaviour:
  m_ObjectHideFlags: 0
  m_CorrespondingSourceObject: {fileID: 0}
  m_PrefabInstance: {fileID: 0}
  m_PrefabAsset: {fileID: 0}
  m_GameObject: {fileID: 1927800060}
  m_Enabled: 1
  m_EditorHideFlags: 0
  m_Script: {fileID: 11500000, guid: 8a8695521f0d02e499659fee002a26c2, type: 3}
  m_Name: 
  m_EditorClassIdentifier: 
  m_Padding:
    m_Left: 0
    m_Right: 0
    m_Top: 0
    m_Bottom: 0
  m_ChildAlignment: 1
  m_StartCorner: 0
  m_StartAxis: 1
  m_CellSize: {x: 200, y: 200}
  m_Spacing: {x: 15, y: 15}
  m_Constraint: 2
  m_ConstraintCount: 3
--- !u!1 &2079330274
GameObject:
  m_ObjectHideFlags: 0
  m_CorrespondingSourceObject: {fileID: 0}
  m_PrefabInstance: {fileID: 0}
  m_PrefabAsset: {fileID: 0}
  serializedVersion: 6
  m_Component:
  - component: {fileID: 2079330277}
  - component: {fileID: 2079330276}
  - component: {fileID: 2079330275}
  m_Layer: 0
  m_Name: EventSystem
  m_TagString: Untagged
  m_Icon: {fileID: 0}
  m_NavMeshLayer: 0
  m_StaticEditorFlags: 0
  m_IsActive: 1
--- !u!114 &2079330275
MonoBehaviour:
  m_ObjectHideFlags: 0
  m_CorrespondingSourceObject: {fileID: 0}
  m_PrefabInstance: {fileID: 0}
  m_PrefabAsset: {fileID: 0}
  m_GameObject: {fileID: 2079330274}
  m_Enabled: 1
  m_EditorHideFlags: 0
  m_Script: {fileID: 11500000, guid: 01614664b831546d2ae94a42149d80ac, type: 3}
  m_Name: 
  m_EditorClassIdentifier: 
  m_SendPointerHoverToParent: 1
  m_MoveRepeatDelay: 0.5
  m_MoveRepeatRate: 0.1
  m_XRTrackingOrigin: {fileID: 0}
  m_ActionsAsset: {fileID: -944628639613478452, guid: ca9f5fa95ffab41fb9a615ab714db018, type: 3}
  m_PointAction: {fileID: -1654692200621890270, guid: ca9f5fa95ffab41fb9a615ab714db018, type: 3}
  m_MoveAction: {fileID: -8784545083839296357, guid: ca9f5fa95ffab41fb9a615ab714db018, type: 3}
  m_SubmitAction: {fileID: 392368643174621059, guid: ca9f5fa95ffab41fb9a615ab714db018, type: 3}
  m_CancelAction: {fileID: 7727032971491509709, guid: ca9f5fa95ffab41fb9a615ab714db018, type: 3}
  m_LeftClickAction: {fileID: 3001919216989983466, guid: ca9f5fa95ffab41fb9a615ab714db018, type: 3}
  m_MiddleClickAction: {fileID: -2185481485913320682, guid: ca9f5fa95ffab41fb9a615ab714db018, type: 3}
  m_RightClickAction: {fileID: -4090225696740746782, guid: ca9f5fa95ffab41fb9a615ab714db018, type: 3}
  m_ScrollWheelAction: {fileID: 6240969308177333660, guid: ca9f5fa95ffab41fb9a615ab714db018, type: 3}
  m_TrackedDevicePositionAction: {fileID: 6564999863303420839, guid: ca9f5fa95ffab41fb9a615ab714db018, type: 3}
  m_TrackedDeviceOrientationAction: {fileID: 7970375526676320489, guid: ca9f5fa95ffab41fb9a615ab714db018, type: 3}
  m_DeselectOnBackgroundClick: 1
  m_PointerBehavior: 0
  m_CursorLockBehavior: 0
  m_ScrollDeltaPerTick: 6
--- !u!114 &2079330276
MonoBehaviour:
  m_ObjectHideFlags: 0
  m_CorrespondingSourceObject: {fileID: 0}
  m_PrefabInstance: {fileID: 0}
  m_PrefabAsset: {fileID: 0}
  m_GameObject: {fileID: 2079330274}
  m_Enabled: 1
  m_EditorHideFlags: 0
  m_Script: {fileID: 11500000, guid: 76c392e42b5098c458856cdf6ecaaaa1, type: 3}
  m_Name: 
  m_EditorClassIdentifier: 
  m_FirstSelected: {fileID: 0}
  m_sendNavigationEvents: 1
  m_DragThreshold: 10
--- !u!4 &2079330277
Transform:
  m_ObjectHideFlags: 0
  m_CorrespondingSourceObject: {fileID: 0}
  m_PrefabInstance: {fileID: 0}
  m_PrefabAsset: {fileID: 0}
  m_GameObject: {fileID: 2079330274}
  serializedVersion: 2
  m_LocalRotation: {x: 0, y: 0, z: 0, w: 1}
  m_LocalPosition: {x: 0, y: 0, z: 0}
  m_LocalScale: {x: 1, y: 1, z: 1}
  m_ConstrainProportionsScale: 0
  m_Children: []
  m_Father: {fileID: 0}
  m_LocalEulerAnglesHint: {x: 0, y: 0, z: 0}
--- !u!1660057539 &9223372036854775807
SceneRoots:
  m_ObjectHideFlags: 0
  m_Roots:
  - {fileID: 1081735429}
  - {fileID: 1557796575}
  - {fileID: 361872738}
  - {fileID: 2079330277}
  - {fileID: 1155483849}<|MERGE_RESOLUTION|>--- conflicted
+++ resolved
@@ -539,10 +539,6 @@
   m_Script: {fileID: 11500000, guid: 684aa6c303dca0743aa9c8beae26ff75, type: 3}
   m_Name: 
   m_EditorClassIdentifier: 
-<<<<<<< HEAD
-  testEnemyDefinition: {fileID: 0}
-=======
->>>>>>> 708045c5
   enemyList: {fileID: 1927800061}
   playerList: {fileID: 437493630}
 --- !u!4 &1155483849
