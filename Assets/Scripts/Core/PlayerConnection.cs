--- conflicted
+++ resolved
@@ -48,57 +48,13 @@
     /// These are not affected by equipping/unequipping items.
     /// </summary>
     public List<AbilityDefinition> PermanentAbilities { get; private set; } = new List<AbilityDefinition>();
-<<<<<<< HEAD
 
     /// <summary>
     /// Abilities granted temporarily by equipped items.
     /// These are added when an item is equipped and removed when it (or all items granting it) is unequipped.
     /// </summary>
     public List<AbilityDefinition> TransientAbilities { get; private set; } = new List<AbilityDefinition>();
-=======
-
-    /// <summary>
-    /// Abilities granted temporarily by equipped items.
-    /// These are added when an item is equipped and removed when it (or all items granting it) is unequipped.
-    /// </summary>
-    public List<AbilityDefinition> TransientAbilities { get; private set; } = new List<AbilityDefinition>();
-
-
-    // --- UnlockedAbilities as a Computed Property ---
-    /// <summary>
-    /// Gets a combined list of all abilities the player currently has unlocked,
-    /// including both permanent and transient abilities.
-    /// This property dynamically combines PermanentAbilities and TransientAbilities,
-    /// ensuring no duplicates. Use PermanentAbilities or TransientAbilities directly
-    /// for adding/removing based on source.
-    /// </summary>
-    public List<AbilityDefinition> UnlockedAbilities
-    {
-        get
-        {
-            // Create a new list starting with permanent abilities
-            var allAbilities = new List<AbilityDefinition>(PermanentAbilities);
-            
-            // Add transient abilities, avoiding duplicates
-            foreach (var transientAbility in TransientAbilities)
-            {
-                // Use ReferenceEquals or a unique ID check if object identity is problematic
-                // For ScriptableObjects, direct comparison usually works if it's the same asset instance.
-                if (transientAbility != null && !allAbilities.Contains(transientAbility)) 
-                {
-                    allAbilities.Add(transientAbility);
-                }
-            }
-            return allAbilities;
-        }
-    }
-    // --- END UnlockedAbilities ---
-
-
->>>>>>> 708045c5
-
-    public int GetActionsRemaining() => ActionsRemaining;
-    public int GetTotalActions() => TotalActions;
+
 
     // --- UnlockedAbilities as a Computed Property ---
     /// <summary>
@@ -193,13 +149,8 @@
             AddPermanentAbility(ability);
         }
 
-<<<<<<< HEAD
-
-
-=======
-
-
->>>>>>> 708045c5
+
+
         Debug.Log($"Initialized stats for {LobbyData?.Name ?? "Unknown Player"} (Level {CurrentParty.Level} {ClassDefinition.className}): " +
                   $"HP {CurrentHealth}/{MaxHealth}, ATK {Attack}, DEF {Defense}, MAG {Magic}, Actions {TotalActions}");
 
@@ -372,10 +323,7 @@
     /// <summary>
     /// Adds an ability to the player's permanently unlocked list.
     /// This ability persists regardless of equipment changes.
-<<<<<<< HEAD
-=======
     /// If the ability is already granted transiently, it is removed from the transient list.
->>>>>>> 708045c5
     /// </summary>
     /// <param name="ability">The AbilityDefinition to grant permanently.</param>
     /// <param name="sendUpdate">If true, sends a stats update to the client. Default is true.</param>
@@ -391,8 +339,6 @@
         {
             PermanentAbilities.Add(ability);
             Debug.Log($"PlayerConnection ({LobbyData?.Name}): Permanently granted ability '{ability.abilityName}'.");
-<<<<<<< HEAD
-=======
 
             // --- NEW: Handle Edge Case ---
             // If this ability was also granted transiently, remove the transient version
@@ -411,7 +357,6 @@
                 }
             }
             // --- END NEW ---
->>>>>>> 708045c5
         }
         else
         {
@@ -419,16 +364,10 @@
         }
 
         // Optionally send an update to the client so the new ability appears in the UI
-<<<<<<< HEAD
-        if (sendUpdate)
-        {
-            SendStatsUpdateToClient(); // This will now include the updated PermanentAbilities list
-=======
         // This also ensures the client's view of abilities is consistent.
         if (sendUpdate)
         {
             SendStatsUpdateToClient(); // This will now include the updated Permanent/Transient lists
->>>>>>> 708045c5
         }
     }
 
@@ -678,11 +617,7 @@
     }
 
 
-<<<<<<< HEAD
-     // --- Communication with Client ---
-=======
     // --- Communication with Client ---
->>>>>>> 708045c5
     /// <summary>
     /// Sends the player's current stats (health, attack, etc.) and abilities to the client.
     /// Updated to send Permanent and Transient abilities separately.
@@ -697,7 +632,6 @@
 
         // Prepare base stats data
         var statsData = new Dictionary<string, object>
-<<<<<<< HEAD
         {
             ["type"] = "stats_update",
             ["role"] = this.ClassDefinition?.className ?? "UnknownClass",
@@ -717,27 +651,6 @@
         // Prepare Permanent Abilities data
         if (PermanentAbilities != null)
         {
-=======
-        {
-            ["type"] = "stats_update",
-            ["role"] = this.ClassDefinition?.className ?? "UnknownClass",
-            ["level"] = this.CurrentParty?.Level ?? 1,
-            ["experience"] = this.CurrentParty?.TotalExperience ?? 0,
-            ["currentHealth"] = this.CurrentHealth,
-            ["maxHealth"] = this.MaxHealth,
-            ["attack"] = this.Attack,
-            ["defense"] = this.Defense,
-            ["magic"] = this.Magic,
-            ["totalActions"] = this.TotalActions,
-            ["actionsRemaining"] = this.ActionsRemaining
-        };
-        
-        // list for all abilities
-        var abilityData = new List<Dictionary<string, object>>();
-        // Prepare Permanent Abilities data
-        if (PermanentAbilities != null)
-        {
->>>>>>> 708045c5
             foreach (var ability in PermanentAbilities)
             {
                 if (ability != null)
